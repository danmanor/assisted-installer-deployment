--- conflicted
+++ resolved
@@ -3,14 +3,10 @@
     environment {
         SLACK_TOKEN = credentials('slack-token')
         JIRA_CREDS = credentials('Ronnie-jira')
-<<<<<<< HEAD
-        GITHUB_CREDS = credentials('9fa5c056-6227-4f70-97df-6aa31854c20a')
+        GITHUB_CREDS = credentials('oshercc_github_cred')
         GITLAB_PRIVKEY = credentials('42f405bb-779e-418d-8219-b1807ec332ad')
         GITLAB_TOKEN = credentials('ca661806-6ca4-4841-9937-3ab4bf723a05')
 
-=======
-        GIT_CREDS = credentials('oshercc_github_cred')
->>>>>>> 07bb4ed5
         JENKINS_CRED = credentials('bot-user-jenkins')
     }
 
